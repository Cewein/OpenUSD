//
// Copyright 2023 Pixar
//
// Licensed under the terms set forth in the LICENSE.txt file available at
// https://openusd.org/license.
//

#include "pxr/base/tf/debug.h"
#include "pxr/usd/sdf/debugCodes.h"
#include "pxr/usd/sdf/textParserHelpers.h"

PXR_NAMESPACE_OPEN_SCOPE

namespace Sdf_TextFileFormatParser {

bool
_ValueSetAtomic(Sdf_TextParserContext& context,
    std::string& errorMessage)
{
    if (!context.values.IsRecordingString()) {
        if (context.values.valueIsShaped) {
            errorMessage = "Type name has [] for non-shaped value!\n";
            return false;
        }
    }

    std::string errStr;
<<<<<<< HEAD
    context->currentValue = context->values.ProduceValue(&errStr);
    if (context->currentValue.IsEmpty()) {
        SDF_TEXTFILEFORMATPARSER_ERR(context,
            "Error parsing simple value: %s", errStr.c_str());
        return;
    }
}

void
_PrimSetInheritListItems(SdfListOpType opType, Sdf_TextParserContext *context) 
{
    if (context->inheritParsingTargetPaths.empty() &&
        opType != SdfListOpTypeExplicit) {
        SDF_TEXTFILEFORMATPARSER_ERR(context, 
            "Setting inherit paths to None (or empty list) is only allowed "
            "when setting explicit inherit paths, not for list editing");
        return;
    }

    TF_FOR_ALL(path, context->inheritParsingTargetPaths) {
        ERROR_AND_RETURN_IF_NOT_ALLOWED(
            context, 
            SdfSchema::IsValidInheritPath(*path));
    }

    _SetListOpItems(SdfFieldKeys->InheritPaths, opType, 
                    context->inheritParsingTargetPaths, context);
}

void
_InheritAppendPath(Sdf_TextParserContext *context)
{
    // Expand paths relative to the containing prim.
    //
    // This strips any variant selections from the containing prim
    // path before expanding the relative path, which is what we
    // want.  Inherit paths are not allowed to be variants.
    SdfPath absPath = 
        context->savedPath.MakeAbsolutePath(context->path.GetPrimPath());

    context->inheritParsingTargetPaths.push_back(absPath);
}

void
_PrimSetSpecializesListItems(SdfListOpType opType, Sdf_TextParserContext *context) 
{
    if (context->specializesParsingTargetPaths.empty() &&
        opType != SdfListOpTypeExplicit) {
        SDF_TEXTFILEFORMATPARSER_ERR(context, 
            "Setting specializes paths to None (or empty list) is only allowed "
            "when setting explicit specializes paths, not for list editing");
        return;
    }

    TF_FOR_ALL(path, context->specializesParsingTargetPaths) {
        ERROR_AND_RETURN_IF_NOT_ALLOWED(
            context, 
            SdfSchema::IsValidSpecializesPath(*path));
    }

    _SetListOpItems(SdfFieldKeys->Specializes, opType, 
                    context->specializesParsingTargetPaths, context);
}

void
_SpecializesAppendPath(Sdf_TextParserContext *context)
{
    // Expand paths relative to the containing prim.
    //
    // This strips any variant selections from the containing prim
    // path before expanding the relative path, which is what we
    // want.  Specializes paths are not allowed to be variants.
    SdfPath absPath = 
        context->savedPath.MakeAbsolutePath(context->path.GetPrimPath());

    context->specializesParsingTargetPaths.push_back(absPath);
}

void
_PrimSetReferenceListItems(SdfListOpType opType, Sdf_TextParserContext *context) 
{
    if (context->referenceParsingRefs.empty() &&
        opType != SdfListOpTypeExplicit) {
        SDF_TEXTFILEFORMATPARSER_ERR(context, 
            "Setting references to None (or an empty list) is only allowed "
            "when setting explicit references, not for list editing");
        return;
    }

    TF_FOR_ALL(ref, context->referenceParsingRefs) {
        ERROR_AND_RETURN_IF_NOT_ALLOWED(
            context, 
            SdfSchema::IsValidReference(*ref));
    }

    _SetListOpItems(SdfFieldKeys->References, opType, 
                    context->referenceParsingRefs, context);
}

void
_PrimSetPayloadListItems(SdfListOpType opType, Sdf_TextParserContext *context) 
{
    if (context->payloadParsingRefs.empty() &&
        opType != SdfListOpTypeExplicit) {
        SDF_TEXTFILEFORMATPARSER_ERR(context, 
            "Setting payload to None (or an empty list) is only allowed "
            "when setting explicit payloads, not for list editing");
        return;
    }

    TF_FOR_ALL(ref, context->payloadParsingRefs) {
        ERROR_AND_RETURN_IF_NOT_ALLOWED(
            context, 
            SdfSchema::IsValidPayload(*ref));
    }

    _SetListOpItems(SdfFieldKeys->Payload, opType, 
                    context->payloadParsingRefs, context);
}

void
_PrimSetVariantSetNamesListItems(SdfListOpType opType, 
                                 Sdf_TextParserContext *context)
{
    std::vector<std::string> names;
    names.reserve(context->nameVector.size());
    TF_FOR_ALL(name, context->nameVector) {
        ERROR_AND_RETURN_IF_NOT_ALLOWED(
            context, 
            SdfSchema::IsValidVariantIdentifier(*name));
        names.push_back(name->GetText());
    }

    _SetListOpItems(SdfFieldKeys->VariantSetNames, opType, names, context);

    // If the op type is added or explicit, create the variant sets
    if (opType == SdfListOpTypeAdded || opType == SdfListOpTypeExplicit) {
        TF_FOR_ALL(i, context->nameVector) {
            _CreateSpec(
                context->path.AppendVariantSelection(*i,""),
                SdfSpecTypeVariantSet, context);
        }

        _SetField(
            context->path, SdfChildrenKeys->VariantSetChildren, 
            context->nameVector, context);
    }

}

void
_RelationshipInitTarget(const SdfPath& targetPath,
                        Sdf_TextParserContext *context)
{
    SdfPath path = context->path.AppendTarget(targetPath);

    if (!_HasSpec(path, context)) {
        // Create relationship target spec by setting the appropriate 
        // object type flag.
        _CreateSpec(path, SdfSpecTypeRelationshipTarget, context);

        // Add the target path to the owning relationship's list of target 
        // children.
        context->relParsingNewTargetChildren.push_back(targetPath);
    }
}

void
_RelationshipSetTargetsList(SdfListOpType opType, 
                            Sdf_TextParserContext *context)
{
    if (!context->relParsingTargetPaths) {
        // No target paths were encountered.
        return;
    }

    if (context->relParsingTargetPaths->empty() &&
        opType != SdfListOpTypeExplicit) {
        SDF_TEXTFILEFORMATPARSER_ERR(context, 
            "Setting relationship targets to None (or empty list) is only "
            "allowed when setting explicit targets, not for list editing");
        return;
    }

    TF_FOR_ALL(path, *context->relParsingTargetPaths) {
        ERROR_AND_RETURN_IF_NOT_ALLOWED(
            context, 
            SdfSchema::IsValidRelationshipTargetPath(*path));
    }

    if (opType == SdfListOpTypeAdded || 
        opType == SdfListOpTypeExplicit) {

        // Initialize relationship target specs for each target path that
        // is added in this layer.
        TF_FOR_ALL(pathIter, *context->relParsingTargetPaths) {
            _RelationshipInitTarget(*pathIter, context);
        }
    }

    _SetListOpItems(SdfFieldKeys->TargetPaths, opType, 
                    *context->relParsingTargetPaths, context);
}

void
_PrimSetVariantSelection(Sdf_TextParserContext *context)
{
    SdfVariantSelectionMap refVars;

    // The previous parser implementation allowed multiple variant selection
    // dictionaries in prim metadata to be merged, so we do the same here.
    VtValue oldVars;
    if (_HasField(
            context->path, SdfFieldKeys->VariantSelection, &oldVars, context)) {
        refVars = oldVars.Get<SdfVariantSelectionMap>();
    }

    TF_FOR_ALL(it, context->currentDictionaries[0]) {
        if (!it->second.IsHolding<std::string>()) {
            SDF_TEXTFILEFORMATPARSER_ERR(context, "variant name must be a string");
            return;
        } else {
            const std::string variantName = it->second.Get<std::string>();
            ERROR_AND_RETURN_IF_NOT_ALLOWED(
                context, 
                SdfSchema::IsValidVariantSelection(variantName));

            refVars[it->first] = variantName;
        }
    }

    _SetField(context->path, SdfFieldKeys->VariantSelection, refVars, context);
    context->currentDictionaries[0].clear();
}

void
_RelocatesAdd(const Sdf_ParserHelpers::Value& arg1, const Sdf_ParserHelpers::Value& arg2, 
              Sdf_TextParserContext *context)
{
    const std::string& srcStr    = arg1.Get<std::string>();
    SdfPath srcPath(srcStr);

    if (!SdfSchema::IsValidRelocatesSourcePath(srcPath)) {
        SDF_TEXTFILEFORMATPARSER_ERR(context, "'%s' is not a valid relocates path",
            srcStr.c_str());
        return;
    }

    // The relocates map is expected to only hold absolute paths.
    srcPath = srcPath.MakeAbsolutePath(context->path);

    const std::string& targetStr = arg2.Get<std::string>();

    if (targetStr.empty()) {
        context->relocatesParsing.emplace_back(
            std::move(srcPath), SdfPath());
    } else {
        SdfPath targetPath(targetStr);

        // Target paths can be empty but the string must be explicitly empty
        // which we would've caught in the if statement. An empty path here 
        // indicates a malformed path which is never valid.
        if (targetPath.IsEmpty() || 
                !SdfSchema::IsValidRelocatesTargetPath(targetPath)) {
            SDF_TEXTFILEFORMATPARSER_ERR(context, "'%s' is not a valid "
                "relocates path", targetStr.c_str());
            return;
        }

        // The relocates map is expected to only hold absolute paths.
        targetPath = targetPath.MakeAbsolutePath(context->path);

        context->relocatesParsing.emplace_back(
            std::move(srcPath), std::move(targetPath));
    }

    context->layerHints.mightHaveRelocates = true;
}

void
_AttributeSetConnectionTargetsList(SdfListOpType opType, 
                                   Sdf_TextParserContext *context)
{
    if (context->connParsingTargetPaths.empty() &&
        opType != SdfListOpTypeExplicit) {
        SDF_TEXTFILEFORMATPARSER_ERR(context, 
            "Setting connection paths to None (or an empty list) "
            "is only allowed when setting explicit connection paths, "
            "not for list editing");
        return;
    }

    TF_FOR_ALL(path, context->connParsingTargetPaths) {
        ERROR_AND_RETURN_IF_NOT_ALLOWED(
            context, 
            SdfSchema::IsValidAttributeConnectionPath(*path));
    }

    if (opType == SdfListOpTypeAdded || 
        opType == SdfListOpTypeExplicit) {

        TF_FOR_ALL(pathIter, context->connParsingTargetPaths) {
            SdfPath path = context->path.AppendTarget(*pathIter);
            if (!_HasSpec(path, context)) {
                _CreateSpec(path, SdfSpecTypeConnection, context);
            }
        }

        _SetField(
            context->path, SdfChildrenKeys->ConnectionChildren,
            context->connParsingTargetPaths, context);
=======
    context.currentValue = context.values.ProduceValue(&errStr);
    if (context.currentValue.IsEmpty()) {
        errorMessage = "Error parsing simple value: " + errStr;
        return false;
>>>>>>> 4854999a
    }

    return true;
}

bool
_ValueSetTuple(Sdf_TextParserContext& context,
    std::string& errorMessage)
{
    if (!context.values.IsRecordingString()) {
        if (context.values.valueIsShaped) {
            errorMessage = "Type name has [] for non-shaped value.\n";
            return false;
        }
    }

    std::string errStr;
    context.currentValue = context.values.ProduceValue(&errStr);
    if (context.currentValue == VtValue()) {
        errorMessage = "Error parsing tuple value: " + errStr;
        return false;
    }

    return true;
}

bool
_ValueSetList(Sdf_TextParserContext& context,
    std::string& errorMessage)
{
    if (!context.values.IsRecordingString()) {
        if (!context.values.valueIsShaped) {
            errorMessage = "Type name missing [] for shaped value.";
            return false;
        }
    }

    std::string errStr;
    context.currentValue = context.values.ProduceValue(&errStr);
    if (context.currentValue == VtValue()) {
        errorMessage = "Error parsing shaped value: " + errStr;
        return false;
    }

    return true;
}

bool
_ValueSetShaped(Sdf_TextParserContext& context,
    std::string& errorMessage)
{
    if (!context.values.IsRecordingString()) {
        if (!context.values.valueIsShaped) {
            errorMessage = "Type name missing [] for shaped value.";
            return false;
        }
    }

    std::string errStr;
    context.currentValue = context.values.ProduceValue(&errStr);
    if (context.currentValue == VtValue()) {
        // The factory method ProduceValue() uses for shaped types
        // only returns empty VtArrays, not empty VtValues, so this
        // is impossible to hit currently.
        // CODE_COVERAGE_OFF
        errorMessage = "Error parsing shaped value: " + errStr;
        // CODE_COVERAGE_OFF_GCOV_BUG
        // The following line actually shows as executed (a ridiculous 
        // number of times) even though the line above shwos as 
        // not executed
        return false;
        // CODE_COVERAGE_ON_GCOV_BUG
        // CODE_COVERAGE_ON
    }

    return true;
}

void
_SetDefault(const SdfPath& path, VtValue val,
            Sdf_TextParserContext& context)
{
    // If is holding SdfPathExpression (or array of same), make absolute with
    // path.GetPrimPath() as anchor.
    if (val.IsHolding<SdfPathExpression>()) {
        val.UncheckedMutate<SdfPathExpression>([&](SdfPathExpression &pe) {
            pe = pe.MakeAbsolute(path.GetPrimPath());
        });
    }
    else if (val.IsHolding<VtArray<SdfPathExpression>>()) {
        val.UncheckedMutate<VtArray<SdfPathExpression>>(
            [&](VtArray<SdfPathExpression> &peArr) {
                for (SdfPathExpression &pe: peArr) {
                    pe = pe.MakeAbsolute(path.GetPrimPath());
                }
            });
    }
    context.data->Set(path, SdfFieldKeys->Default, val);
}

void
_KeyValueMetadataStart(const std::string& key, SdfSpecType specType,
    Sdf_TextParserContext& context)
{
    TF_DEBUG(SDF_TEXT_FILE_FORMAT_CONTEXT).Msg(
        "Starting metadata for key: " + key +
        "(List op: " + _ListOpTypeToString(context.listOpType) + ")\n");

    context.genericMetadataKey = TfToken(key);

    const SdfSchema& schema = SdfSchema::GetInstance();
    const SdfSchema::SpecDefinition &specDef = 
        *schema.GetSpecDefinition(specType);
    if (specDef.IsMetadataField(context.genericMetadataKey)) {
        // Prepare to parse a known field
        const SdfSchema::FieldDefinition &fieldDef = 
            *schema.GetFieldDefinition(context.genericMetadataKey);
        const TfType fieldType = fieldDef.GetFallbackValue().GetType();

        // For list op-valued metadata fields, set up the parser as if
        // we were parsing an array of the list op's underlying type.
        // In _KeyValueMetadataEnd, we'll produce this list and set it
        // into the appropriate place in the list op.
        TfType itemArrayType;
        if (_IsGenericMetadataListOpType(fieldType, &itemArrayType)) {
            context.values.SetupFactory(schema.FindType(itemArrayType).
                GetAsToken().GetString());
        }
        else {
            context.values.SetupFactory(schema.FindType(
                fieldDef.GetFallbackValue()).GetAsToken().GetString());
        }
    } else {
        // Prepare to parse only the string representation of this metadata
        // value, since it's an unregistered field.
        context.values.StartRecordingString();
    }
}

bool
_KeyValueMetadataEnd(SdfSpecType specType, Sdf_TextParserContext& context,
    std::string& errorMessage)
{
    const SdfSchema& schema = SdfSchema::GetInstance();
    const SdfSchema::SpecDefinition &specDef = 
        *schema.GetSpecDefinition(specType);
    if (specDef.IsMetadataField(context.genericMetadataKey)) {
        // Validate known fields before storing them
        const SdfSchema::FieldDefinition &fieldDef = 
            *schema.GetFieldDefinition(context.genericMetadataKey);
        const TfType fieldType = fieldDef.GetFallbackValue().GetType();

        if (_IsGenericMetadataListOpType(fieldType)) {
            if (!fieldDef.IsValidListValue(context.currentValue)) {
                errorMessage = "invalid value for field \"" +
                    context.genericMetadataKey.GetString() + "\"";
                return false;
            }
            else {
                _SetGenericMetadataListOpItems(fieldType, context);
            }
        }
        else {
            if (!fieldDef.IsValidValue(context.currentValue) ||
                context.currentValue.IsEmpty()) {
                errorMessage = "invalid value for field \"" +
                    context.genericMetadataKey.GetString() + "\"";
                return false;
            }
            else {
                context.data->Set(context.path,
                    context.genericMetadataKey,
                    VtValue(context.currentValue));
            }
        }
    } else if (specDef.IsValidField(context.genericMetadataKey)) {
        // Prevent the user from overwriting fields that aren't metadata
        errorMessage = "\"" + context.genericMetadataKey.GetString() +
            "\" is registered as a non-metadata field";
        return false;
    } else {
        // Stuff unknown fields into a SdfUnregisteredValue so they can pass
        // through loading and saving unmodified
        VtValue value;
        if (context.currentValue.IsHolding<VtDictionary>()) {
            // If we parsed a dictionary, store it's actual value. Dictionaries
            // can be parsed fully because they contain type information.
            value = 
                SdfUnregisteredValue(context.currentValue.Get<VtDictionary>());
        } else {
            // Otherwise, we parsed a simple value or a shaped list of simple
            // values. We want to store the parsed string, but we need to
            // determine whether to unpack it into an SdfUnregisteredListOp
            // or to just store the string directly.
            auto getOldValue = [context]() {
                VtValue v;
                if (context.data->Has(context.path,
                    context.genericMetadataKey, &v)
                    && TF_VERIFY(v.IsHolding<SdfUnregisteredValue>())) {
                    v = v.UncheckedGet<SdfUnregisteredValue>().GetValue();
                }
                else {
                    v = VtValue();
                }
                return v;
            };

            auto getRecordedStringAsUnregisteredValue = [context]() {
                std::string s = context.values.GetRecordedString();
                if (s == "None") { 
                    return std::vector<SdfUnregisteredValue>(); 
                }

                // Put the entire string representation of this list into
                // a single SdfUnregisteredValue, but strip off the enclosing
                // brackets so that we don't write out two sets of brackets
                // when serializing out the list op.
                if (!s.empty() && s.front() == '[') { s.erase(0, 1); }
                if (!s.empty() && s.back() == ']') { s.pop_back(); }
                return std::vector<SdfUnregisteredValue>(
                    { SdfUnregisteredValue(s) });
            };

            VtValue oldValue = getOldValue();
            if (context.listOpType == SdfListOpTypeExplicit) {
                // In this case, we can't determine whether the we've parsed
                // an explicit list op statement or a simple value.
                // We just store the recorded string directly, as that's the
                // simplest thing to do.
                value = 
                    SdfUnregisteredValue(context.values.GetRecordedString());
            }
            else if (oldValue.IsEmpty()
                     || oldValue.IsHolding<SdfUnregisteredValueListOp>()) {
                // In this case, we've parsed a list op statement so unpack
                // it into a list op unless we've already parsed something
                // for this field that *isn't* a list op.
                SdfUnregisteredValueListOp listOp = 
                    oldValue.GetWithDefault<SdfUnregisteredValueListOp>();
                listOp.SetItems(getRecordedStringAsUnregisteredValue(), 
                                context.listOpType);
                value = SdfUnregisteredValue(listOp);
            }
            else {
                // If we've parsed a list op statement but have a non-list op
                // stored in this field, leave that value in place and ignore
                // the new value. We should only encounter this case if someone
                // hand-edited the layer in an unexpected or invalid way, so
                // just keeping the first value we find should be OK.
            }
        }

        if (!value.IsEmpty()) {
            context.data->Set(context.path, context.genericMetadataKey,
                VtValue(value));
        }
    }

    context.values.Clear();
    context.currentValue = VtValue();

    return true;
}

bool
_CreatePrimSpec(const std::string& primIdentifierString,
    Sdf_TextParserContext& context, std::string& errorMessage)
{
    TfToken primIdentifier(primIdentifierString);
    if (!SdfPath::IsValidIdentifier(primIdentifier))
    {
        errorMessage = "'" + primIdentifierString + "' is not a valid prim name";
        return false;
    }
    context.path = context.path.AppendChild(primIdentifier);

    // create the spec
    if(context.data->HasSpec(context.path))
    {
        errorMessage = "Duplicate prim '" + primIdentifierString + "'";
        return false;
    }
    else
    {
        TF_DEBUG(SDF_TEXT_FILE_FORMAT_CONTEXT).Msg(
            "Creating prim spec: " + primIdentifierString + "\n");
        context.data->CreateSpec(context.path, SdfSpecTypePrim);
        context.nameChildrenStack.back().push_back(primIdentifier);
    }

    // set the context for this prim's name children and properties
    context.nameChildrenStack.push_back(std::vector<TfToken>());
    context.propertiesStack.push_back(std::vector<TfToken>());
    
    // set the specifier, typeName, and clear the isParsingPrimName context
    context.data->Set(context.path,
        SdfFieldKeys->Specifier, VtValue(context.specifier));
    if (!context.primTypeName.empty())
    {
        TfToken typeName = TfToken(context.primTypeName);
        context.data->Set(context.path,
            SdfFieldKeys->TypeName, VtValue(typeName));
    }
    
    context.primTypeName.clear();

    return true;
}

bool
_CreateRelationshipSpec(const std::string& relationshipName,
    Sdf_TextParserContext& context,
    std::string& errorMessage)
{
    TfToken name(relationshipName);
    if (!SdfPath::IsValidNamespacedIdentifier(name)) {
        errorMessage = "'" + name.GetString() + 
            " is not a valid relationship name";

        return false;
    }

    TF_DEBUG(SDF_TEXT_FILE_FORMAT_CONTEXT).Msg(
        "Creating relationship spec for " + relationshipName +
        ", current path is: " + context.path.GetAsString() + "\n");
    
    context.path = context.path.AppendProperty(name);

    if (!context.data->HasSpec(context.path)) {
        context.propertiesStack.back().push_back(name);
        context.data->CreateSpec(context.path, SdfSpecTypeRelationship);
    }

    context.data->Set(
        context.path, SdfFieldKeys->Variability, 
        VtValue(context.variability));

    if (context.custom) {
        context.data->Set(
            context.path,
            SdfFieldKeys->Custom,
            VtValue(true));
    }

    context.relParsingTargetPaths.reset();
    context.relParsingNewTargetChildren.clear();

    return true;
}

bool
_CreateAttributeSpec(const std::string& attributeName, 
    Sdf_TextParserContext& context,
    std::string& errorMessage)
{
    TfToken name(attributeName);
    if (!SdfPath::IsValidNamespacedIdentifier(name))
    {
        errorMessage = "'" + name.GetString() + 
            "' is not a valid attribute name";

        return false;
    }

    TF_DEBUG(SDF_TEXT_FILE_FORMAT_CONTEXT).Msg(
        "Creating attribute spec for " + attributeName +
        ", current path is: " + context.path.GetAsString() + "\n");

    context.path = context.path.AppendProperty(name);

    // If we haven't seen this attribute before, then set the object type
    // and add it to the parent's list of properties. Otherwise both have
    // already been done, so we don't need to do anything.
    if (!context.data->HasSpec(context.path))
    {
        context.propertiesStack.back().push_back(name);
        context.data->CreateSpec(context.path, SdfSpecTypeAttribute);
        context.data->Set(context.path,
            SdfFieldKeys->Custom,
            VtValue(false));
    }
    
    // this may be a redefinition, and custom may have changed on the spec
    // so we set that here
    if(context.custom)
    {
        context.data->Set(context.path,
            SdfFieldKeys->Custom,
            VtValue(true));
    }

    // If the type was previously set, check that it matches. Otherwise set it.
    const TfToken newType(context.values.valueTypeName);
    VtValue oldTypeValue;
    if (context.data->Has(context.path,
        SdfFieldKeys->TypeName,
        &oldTypeValue))
    {
        const TfToken& oldType = oldTypeValue.Get<TfToken>();
        if (newType != oldType)
        {
            errorMessage = "attribute '" + context.path.GetName() + 
                "' already has type '" + oldType.GetString() + 
                "', cannot change to '" + newType.GetString() + "'";

            return false;
        }
    }
    else
    {
        context.data->Set(context.path,
            SdfFieldKeys->TypeName,
            VtValue(newType));
    }

    // If the variability was previously set, check that it matches. Otherwise
    // set it.  If the 'variability' VtValue is empty, that indicates varying
    // variability.
    SdfVariability variability = context.variability.IsEmpty() ? 
        SdfVariabilityVarying : context.variability.Get<SdfVariability>();
    VtValue oldVariability;
    if (context.data->Has(context.path,
        SdfFieldKeys->Variability,
        &oldVariability))
    {
        if (variability != oldVariability.Get<SdfVariability>())
        {
            errorMessage = "attribute '" + context.path.GetName() +
                "' already has variability '" +
                TfEnum::GetName(oldVariability.Get<SdfVariability>()) +
                "', cannot change to '" +
                TfEnum::GetName(variability) + "'";

            return false;
        }
    }
    else
    {
        context.data->Set(context.path,
            SdfFieldKeys->Variability,
            VtValue(variability));
    }

    return true;
}

std::pair<bool, Sdf_ParserHelpers::Value>
_GetNumericValueFromString(const std::string_view in)
{
    bool no_overflow = true;
    Sdf_ParserHelpers::Value value;
    constexpr std::string_view negativeZero = "-0";
    constexpr std::string_view negativeInfinity = "-inf";
    constexpr std::string_view positiveInfinity = "inf";
    constexpr std::string_view nan = "nan";

    auto mustBeDouble = [](const std::string_view str) {
        return str.find('.') != str.npos ||
               str.find('e') != str.npos ||
               str.find('E') != str.npos;
    };

    if (in == negativeZero)
    {
        value = double(-0.0);
    }
    else if(in == negativeInfinity)
    {
        value = -std::numeric_limits<double>::infinity();
    }
    
    else if (in == positiveInfinity)
    {
        value = std::numeric_limits<double>::infinity();
    }
    else if (in == nan)
    {
        value = std::numeric_limits<double>::quiet_NaN();
    }
    else if (mustBeDouble(in))
    {
        value = TfStringToDouble(in.data(), in.length());
    }
    else
    {
        // positive and negative integers are stored as long
        // unless out of range
        bool outOfRange = false;
        if (!in.empty() && in.front() == '-')
        {
            value = TfStringToInt64(std::string(in), &outOfRange);
        }
        else
        {
            value = TfStringToUInt64(std::string(in), &outOfRange);
        }

        if (outOfRange)
        {
            no_overflow = false;
            value = TfStringToDouble(in.data(), in.length());
        }
    }

    return {no_overflow, value};
}

void
_SetGenericMetadataListOpItems(const TfType& fieldType, 
                               Sdf_TextParserContext& context)
{
    // Chain together attempts to set list op items using 'or' to bail
    // out as soon as we successfully write out the list op we're holding.
    // we don't return the error message here because some of these can be
    // unsuccessful
    std::string errorMessage;
    _SetItemsIfListOpWithError<SdfIntListOp>(fieldType, context, errorMessage)    ||
    _SetItemsIfListOpWithError<SdfInt64ListOp>(fieldType, context, errorMessage)  ||
    _SetItemsIfListOpWithError<SdfUIntListOp>(fieldType, context, errorMessage)   ||
    _SetItemsIfListOpWithError<SdfUInt64ListOp>(fieldType, context, errorMessage) ||
    _SetItemsIfListOpWithError<SdfStringListOp>(fieldType, context, errorMessage) ||
    _SetItemsIfListOpWithError<SdfTokenListOp>(fieldType, context, errorMessage);
}

bool
_IsGenericMetadataListOpType(const TfType& type,
                             TfType* itemArrayType)
{
    static std::pair<TfType, TfType> listOpAndArrayTypes[] = {
        _GetListOpAndArrayTfTypes<SdfIntListOp>(),
        _GetListOpAndArrayTfTypes<SdfInt64ListOp>(),
        _GetListOpAndArrayTfTypes<SdfUIntListOp>(),
        _GetListOpAndArrayTfTypes<SdfUInt64ListOp>(),
        _GetListOpAndArrayTfTypes<SdfStringListOp>(),
        _GetListOpAndArrayTfTypes<SdfTokenListOp>(),
    };

    auto iter = std::find_if(std::begin(listOpAndArrayTypes),
                             std::end(listOpAndArrayTypes),
                             [&type](auto const &p) {
                                 return p.first == type;
                             });

    if (iter == std::end(listOpAndArrayTypes)) {
        return false;
    }

    if (itemArrayType) {
        *itemArrayType = iter->second;
    }
    
    return true;
}

std::string
_ContextToString(Sdf_TextParserCurrentParsingContext parsingContext)
{
    switch(parsingContext)
    {
        case Sdf_TextParserCurrentParsingContext::LayerSpec:
        {
            return "LayerSpec";
        }
        case Sdf_TextParserCurrentParsingContext::PrimSpec:
        {
            return "PrimSpec";
        }
        case Sdf_TextParserCurrentParsingContext::AttributeSpec:
        {
            return "AttributeSpec";
        }
        case Sdf_TextParserCurrentParsingContext::RelationshipSpec:
        {
            return "RelationshipSpec";
        }
        case Sdf_TextParserCurrentParsingContext::Metadata:
        {
            return "Metadata";
        }
        case Sdf_TextParserCurrentParsingContext::KeyValueMetadata:
        {
            return "KeyValueMetadata";
        }
        case Sdf_TextParserCurrentParsingContext::ListOpMetadata:
        {
            return "ListOpMetadata";
        }
        case Sdf_TextParserCurrentParsingContext::DocMetadata:
        {
            return "DocMetadata";
        }
        case Sdf_TextParserCurrentParsingContext::PermissionMetadata:
        {
            return "PermissionMetadata";
        }
        case Sdf_TextParserCurrentParsingContext::SymmetryFunctionMetadata:
        {
            return "SymmetryFunctionMetadata";
        }
        case Sdf_TextParserCurrentParsingContext::DisplayUnitMetadata:
        {
            return "DisplayUnitMetadata";
        }
        case Sdf_TextParserCurrentParsingContext::Dictionary:
        {
            return "Dictionary";
        }
        case Sdf_TextParserCurrentParsingContext::DictionaryTypeName:
        {
            return "DictionaryTypeName";
        }
        case Sdf_TextParserCurrentParsingContext::DictionaryKey:
        {
            return "DictionaryKey";
        }
        case Sdf_TextParserCurrentParsingContext::ConnectAttribute:
        {
            return "ConnectAttribute";
        }
        case Sdf_TextParserCurrentParsingContext::TimeSamples:
        {
            return "TimeSamples";
        }
        case Sdf_TextParserCurrentParsingContext::ReorderRootPrims:
        {
            return "ReorderRootPrims";
        }
        case Sdf_TextParserCurrentParsingContext::ReorderNameChildren:
        {
            return "ReorderNameChildren";
        }
        case Sdf_TextParserCurrentParsingContext::ReorderProperties:
        {
            return "ReorderProperties";
        }
        case Sdf_TextParserCurrentParsingContext::InheritsListOpMetadata:
        {
            return "InheritsListOpMetadata";
        }
        case Sdf_TextParserCurrentParsingContext::SpecializesListOpMetadata:
        {
            return "SpecializesListOpMetadata";
        }
        case Sdf_TextParserCurrentParsingContext::ReferencesListOpMetadata:
        {
            return "ReferencesListOpMetadata";
        }
        case Sdf_TextParserCurrentParsingContext::PayloadListOpMetadata:
        {
            return "PayloadListOpMetadata";
        }
        case Sdf_TextParserCurrentParsingContext::VariantSetsMetadata:
        {
            return "VariantSetsMetadata";
        }
        case Sdf_TextParserCurrentParsingContext::ReferenceParameters:
        {
            return "ReferenceParameters";
        }
        case Sdf_TextParserCurrentParsingContext::RelocatesMetadata:
        {
            return "RelocatesMetadata";
        }
        case Sdf_TextParserCurrentParsingContext::KindMetadata:
        {
            return "KindMetadata";
        }
        case Sdf_TextParserCurrentParsingContext::RelationshipAssignment:
        {
            return "RelationshipAssignment";
        }
        case Sdf_TextParserCurrentParsingContext::RelationshipTarget:
        {
            return "RelationshipTarget";
        }
        case Sdf_TextParserCurrentParsingContext::RelationshipDefault:
        {
            return "RelationshipDefault";
        }
        case Sdf_TextParserCurrentParsingContext::LayerOffset:
        {
            return "LayerOffset";
        }
        case Sdf_TextParserCurrentParsingContext::LayerScale:
        {
            return "LayerScale";
        }
        case Sdf_TextParserCurrentParsingContext::VariantsMetadata:
        {
            return "VariantsMetadata";
        }
        case Sdf_TextParserCurrentParsingContext::VariantSetStatement:
        {
            return "VariantSetStatement";
        }
        case Sdf_TextParserCurrentParsingContext::VariantStatementList:
        {
            return "VariantStatementList";
        }
        case Sdf_TextParserCurrentParsingContext::PrefixSubstitutionsMetadata:
        {
            return "PrefixSubstitutionsMetadata";
        }
        case Sdf_TextParserCurrentParsingContext::SuffixSubstitutionsMetadata:
        {
            return "SuffixSubstitutionsMetadata";
        }
        case Sdf_TextParserCurrentParsingContext::SubLayerMetadata:
        {
            return "SubLayerMetadata";
        }
        default:
        {
            return "";
        }
    }
}

std::string
_ListOpTypeToString(SdfListOpType listOpType)
{
    if (listOpType == SdfListOpTypeExplicit)
    {  
        return "explicit";
    }
    else if (listOpType == SdfListOpTypeAdded)
    {
        return "add";
    }
    else if (listOpType == SdfListOpTypeDeleted)
    {
        return "delete";
    }
    else if (listOpType == SdfListOpTypeAppended)
    {
        return "append";
    }
    else if (listOpType == SdfListOpTypePrepended)
    {
        return "prepend";
    }
    else if (listOpType == SdfListOpTypeOrdered)
    {
        return "reorder";
    }
    else
    {
        return "unknown";
    }
}

SdfSpecType
_GetSpecTypeFromContext(Sdf_TextParserCurrentParsingContext parsingContext)
{
    if (parsingContext ==
        Sdf_TextParserCurrentParsingContext::AttributeSpec)
    {
        return SdfSpecTypeAttribute;
    }
    else if (parsingContext ==
        Sdf_TextParserCurrentParsingContext::RelationshipSpec)
    {
        return SdfSpecTypeRelationship;
    }
    else if (parsingContext ==
        Sdf_TextParserCurrentParsingContext::PrimSpec)
    {
        return SdfSpecTypePrim;
    }
    else if(parsingContext ==
        Sdf_TextParserCurrentParsingContext::LayerSpec)
    {
        return SdfSpecTypePseudoRoot;
    }
    else if (parsingContext ==
        Sdf_TextParserCurrentParsingContext::VariantStatementList)
    {
        return SdfSpecTypePrim;
    }
    else
    {
        return SdfSpecTypeUnknown;
    }
}

void
_PushContext(Sdf_TextParserContext& context,
    Sdf_TextParserCurrentParsingContext newParsingContext)
{
    TF_DEBUG(SDF_TEXT_FILE_FORMAT_CONTEXT).Msg(
        "Pushing context: " + _ContextToString(newParsingContext) + "\n");
    if (!context.parsingContext.empty())
    {
        TF_DEBUG(SDF_TEXT_FILE_FORMAT_CONTEXT).Msg(
            "Parent: " + _ContextToString(context.parsingContext.back()) + "\n");
    }

    TF_DEBUG(SDF_TEXT_FILE_FORMAT_CONTEXT).Msg(
        "Current path: " + context.path.GetAsString() + "\n");

    context.parsingContext.push_back(newParsingContext);
}

void
_PopContext(Sdf_TextParserContext& context)
{
    TF_DEBUG(SDF_TEXT_FILE_FORMAT_CONTEXT).Msg(
        "Popping context: " + _ContextToString(context.parsingContext.back()) + "\n");
    
    context.parsingContext.pop_back();
    
    if (!context.parsingContext.empty())
    {
        TF_DEBUG(SDF_TEXT_FILE_FORMAT_CONTEXT).Msg(
            "Return to: " + _ContextToString(context.parsingContext.back()) + "\n");
    }
}

} // end namespace Sdf_TextFileFormatParser

PXR_NAMESPACE_CLOSE_SCOPE<|MERGE_RESOLUTION|>--- conflicted
+++ resolved
@@ -25,324 +25,10 @@
     }
 
     std::string errStr;
-<<<<<<< HEAD
-    context->currentValue = context->values.ProduceValue(&errStr);
-    if (context->currentValue.IsEmpty()) {
-        SDF_TEXTFILEFORMATPARSER_ERR(context,
-            "Error parsing simple value: %s", errStr.c_str());
-        return;
-    }
-}
-
-void
-_PrimSetInheritListItems(SdfListOpType opType, Sdf_TextParserContext *context) 
-{
-    if (context->inheritParsingTargetPaths.empty() &&
-        opType != SdfListOpTypeExplicit) {
-        SDF_TEXTFILEFORMATPARSER_ERR(context, 
-            "Setting inherit paths to None (or empty list) is only allowed "
-            "when setting explicit inherit paths, not for list editing");
-        return;
-    }
-
-    TF_FOR_ALL(path, context->inheritParsingTargetPaths) {
-        ERROR_AND_RETURN_IF_NOT_ALLOWED(
-            context, 
-            SdfSchema::IsValidInheritPath(*path));
-    }
-
-    _SetListOpItems(SdfFieldKeys->InheritPaths, opType, 
-                    context->inheritParsingTargetPaths, context);
-}
-
-void
-_InheritAppendPath(Sdf_TextParserContext *context)
-{
-    // Expand paths relative to the containing prim.
-    //
-    // This strips any variant selections from the containing prim
-    // path before expanding the relative path, which is what we
-    // want.  Inherit paths are not allowed to be variants.
-    SdfPath absPath = 
-        context->savedPath.MakeAbsolutePath(context->path.GetPrimPath());
-
-    context->inheritParsingTargetPaths.push_back(absPath);
-}
-
-void
-_PrimSetSpecializesListItems(SdfListOpType opType, Sdf_TextParserContext *context) 
-{
-    if (context->specializesParsingTargetPaths.empty() &&
-        opType != SdfListOpTypeExplicit) {
-        SDF_TEXTFILEFORMATPARSER_ERR(context, 
-            "Setting specializes paths to None (or empty list) is only allowed "
-            "when setting explicit specializes paths, not for list editing");
-        return;
-    }
-
-    TF_FOR_ALL(path, context->specializesParsingTargetPaths) {
-        ERROR_AND_RETURN_IF_NOT_ALLOWED(
-            context, 
-            SdfSchema::IsValidSpecializesPath(*path));
-    }
-
-    _SetListOpItems(SdfFieldKeys->Specializes, opType, 
-                    context->specializesParsingTargetPaths, context);
-}
-
-void
-_SpecializesAppendPath(Sdf_TextParserContext *context)
-{
-    // Expand paths relative to the containing prim.
-    //
-    // This strips any variant selections from the containing prim
-    // path before expanding the relative path, which is what we
-    // want.  Specializes paths are not allowed to be variants.
-    SdfPath absPath = 
-        context->savedPath.MakeAbsolutePath(context->path.GetPrimPath());
-
-    context->specializesParsingTargetPaths.push_back(absPath);
-}
-
-void
-_PrimSetReferenceListItems(SdfListOpType opType, Sdf_TextParserContext *context) 
-{
-    if (context->referenceParsingRefs.empty() &&
-        opType != SdfListOpTypeExplicit) {
-        SDF_TEXTFILEFORMATPARSER_ERR(context, 
-            "Setting references to None (or an empty list) is only allowed "
-            "when setting explicit references, not for list editing");
-        return;
-    }
-
-    TF_FOR_ALL(ref, context->referenceParsingRefs) {
-        ERROR_AND_RETURN_IF_NOT_ALLOWED(
-            context, 
-            SdfSchema::IsValidReference(*ref));
-    }
-
-    _SetListOpItems(SdfFieldKeys->References, opType, 
-                    context->referenceParsingRefs, context);
-}
-
-void
-_PrimSetPayloadListItems(SdfListOpType opType, Sdf_TextParserContext *context) 
-{
-    if (context->payloadParsingRefs.empty() &&
-        opType != SdfListOpTypeExplicit) {
-        SDF_TEXTFILEFORMATPARSER_ERR(context, 
-            "Setting payload to None (or an empty list) is only allowed "
-            "when setting explicit payloads, not for list editing");
-        return;
-    }
-
-    TF_FOR_ALL(ref, context->payloadParsingRefs) {
-        ERROR_AND_RETURN_IF_NOT_ALLOWED(
-            context, 
-            SdfSchema::IsValidPayload(*ref));
-    }
-
-    _SetListOpItems(SdfFieldKeys->Payload, opType, 
-                    context->payloadParsingRefs, context);
-}
-
-void
-_PrimSetVariantSetNamesListItems(SdfListOpType opType, 
-                                 Sdf_TextParserContext *context)
-{
-    std::vector<std::string> names;
-    names.reserve(context->nameVector.size());
-    TF_FOR_ALL(name, context->nameVector) {
-        ERROR_AND_RETURN_IF_NOT_ALLOWED(
-            context, 
-            SdfSchema::IsValidVariantIdentifier(*name));
-        names.push_back(name->GetText());
-    }
-
-    _SetListOpItems(SdfFieldKeys->VariantSetNames, opType, names, context);
-
-    // If the op type is added or explicit, create the variant sets
-    if (opType == SdfListOpTypeAdded || opType == SdfListOpTypeExplicit) {
-        TF_FOR_ALL(i, context->nameVector) {
-            _CreateSpec(
-                context->path.AppendVariantSelection(*i,""),
-                SdfSpecTypeVariantSet, context);
-        }
-
-        _SetField(
-            context->path, SdfChildrenKeys->VariantSetChildren, 
-            context->nameVector, context);
-    }
-
-}
-
-void
-_RelationshipInitTarget(const SdfPath& targetPath,
-                        Sdf_TextParserContext *context)
-{
-    SdfPath path = context->path.AppendTarget(targetPath);
-
-    if (!_HasSpec(path, context)) {
-        // Create relationship target spec by setting the appropriate 
-        // object type flag.
-        _CreateSpec(path, SdfSpecTypeRelationshipTarget, context);
-
-        // Add the target path to the owning relationship's list of target 
-        // children.
-        context->relParsingNewTargetChildren.push_back(targetPath);
-    }
-}
-
-void
-_RelationshipSetTargetsList(SdfListOpType opType, 
-                            Sdf_TextParserContext *context)
-{
-    if (!context->relParsingTargetPaths) {
-        // No target paths were encountered.
-        return;
-    }
-
-    if (context->relParsingTargetPaths->empty() &&
-        opType != SdfListOpTypeExplicit) {
-        SDF_TEXTFILEFORMATPARSER_ERR(context, 
-            "Setting relationship targets to None (or empty list) is only "
-            "allowed when setting explicit targets, not for list editing");
-        return;
-    }
-
-    TF_FOR_ALL(path, *context->relParsingTargetPaths) {
-        ERROR_AND_RETURN_IF_NOT_ALLOWED(
-            context, 
-            SdfSchema::IsValidRelationshipTargetPath(*path));
-    }
-
-    if (opType == SdfListOpTypeAdded || 
-        opType == SdfListOpTypeExplicit) {
-
-        // Initialize relationship target specs for each target path that
-        // is added in this layer.
-        TF_FOR_ALL(pathIter, *context->relParsingTargetPaths) {
-            _RelationshipInitTarget(*pathIter, context);
-        }
-    }
-
-    _SetListOpItems(SdfFieldKeys->TargetPaths, opType, 
-                    *context->relParsingTargetPaths, context);
-}
-
-void
-_PrimSetVariantSelection(Sdf_TextParserContext *context)
-{
-    SdfVariantSelectionMap refVars;
-
-    // The previous parser implementation allowed multiple variant selection
-    // dictionaries in prim metadata to be merged, so we do the same here.
-    VtValue oldVars;
-    if (_HasField(
-            context->path, SdfFieldKeys->VariantSelection, &oldVars, context)) {
-        refVars = oldVars.Get<SdfVariantSelectionMap>();
-    }
-
-    TF_FOR_ALL(it, context->currentDictionaries[0]) {
-        if (!it->second.IsHolding<std::string>()) {
-            SDF_TEXTFILEFORMATPARSER_ERR(context, "variant name must be a string");
-            return;
-        } else {
-            const std::string variantName = it->second.Get<std::string>();
-            ERROR_AND_RETURN_IF_NOT_ALLOWED(
-                context, 
-                SdfSchema::IsValidVariantSelection(variantName));
-
-            refVars[it->first] = variantName;
-        }
-    }
-
-    _SetField(context->path, SdfFieldKeys->VariantSelection, refVars, context);
-    context->currentDictionaries[0].clear();
-}
-
-void
-_RelocatesAdd(const Sdf_ParserHelpers::Value& arg1, const Sdf_ParserHelpers::Value& arg2, 
-              Sdf_TextParserContext *context)
-{
-    const std::string& srcStr    = arg1.Get<std::string>();
-    SdfPath srcPath(srcStr);
-
-    if (!SdfSchema::IsValidRelocatesSourcePath(srcPath)) {
-        SDF_TEXTFILEFORMATPARSER_ERR(context, "'%s' is not a valid relocates path",
-            srcStr.c_str());
-        return;
-    }
-
-    // The relocates map is expected to only hold absolute paths.
-    srcPath = srcPath.MakeAbsolutePath(context->path);
-
-    const std::string& targetStr = arg2.Get<std::string>();
-
-    if (targetStr.empty()) {
-        context->relocatesParsing.emplace_back(
-            std::move(srcPath), SdfPath());
-    } else {
-        SdfPath targetPath(targetStr);
-
-        // Target paths can be empty but the string must be explicitly empty
-        // which we would've caught in the if statement. An empty path here 
-        // indicates a malformed path which is never valid.
-        if (targetPath.IsEmpty() || 
-                !SdfSchema::IsValidRelocatesTargetPath(targetPath)) {
-            SDF_TEXTFILEFORMATPARSER_ERR(context, "'%s' is not a valid "
-                "relocates path", targetStr.c_str());
-            return;
-        }
-
-        // The relocates map is expected to only hold absolute paths.
-        targetPath = targetPath.MakeAbsolutePath(context->path);
-
-        context->relocatesParsing.emplace_back(
-            std::move(srcPath), std::move(targetPath));
-    }
-
-    context->layerHints.mightHaveRelocates = true;
-}
-
-void
-_AttributeSetConnectionTargetsList(SdfListOpType opType, 
-                                   Sdf_TextParserContext *context)
-{
-    if (context->connParsingTargetPaths.empty() &&
-        opType != SdfListOpTypeExplicit) {
-        SDF_TEXTFILEFORMATPARSER_ERR(context, 
-            "Setting connection paths to None (or an empty list) "
-            "is only allowed when setting explicit connection paths, "
-            "not for list editing");
-        return;
-    }
-
-    TF_FOR_ALL(path, context->connParsingTargetPaths) {
-        ERROR_AND_RETURN_IF_NOT_ALLOWED(
-            context, 
-            SdfSchema::IsValidAttributeConnectionPath(*path));
-    }
-
-    if (opType == SdfListOpTypeAdded || 
-        opType == SdfListOpTypeExplicit) {
-
-        TF_FOR_ALL(pathIter, context->connParsingTargetPaths) {
-            SdfPath path = context->path.AppendTarget(*pathIter);
-            if (!_HasSpec(path, context)) {
-                _CreateSpec(path, SdfSpecTypeConnection, context);
-            }
-        }
-
-        _SetField(
-            context->path, SdfChildrenKeys->ConnectionChildren,
-            context->connParsingTargetPaths, context);
-=======
     context.currentValue = context.values.ProduceValue(&errStr);
     if (context.currentValue.IsEmpty()) {
         errorMessage = "Error parsing simple value: " + errStr;
         return false;
->>>>>>> 4854999a
     }
 
     return true;
@@ -501,9 +187,7 @@
                     context.genericMetadataKey.GetString() + "\"";
                 return false;
             }
-            else {
-                _SetGenericMetadataListOpItems(fieldType, context);
-            }
+            _SetGenericMetadataListOpItems(fieldType, context);
         }
         else {
             if (!fieldDef.IsValidValue(context.currentValue) ||
@@ -512,11 +196,9 @@
                     context.genericMetadataKey.GetString() + "\"";
                 return false;
             }
-            else {
-                context.data->Set(context.path,
-                    context.genericMetadataKey,
-                    VtValue(context.currentValue));
-            }
+            context.data->Set(context.path,
+                context.genericMetadataKey,
+                VtValue(context.currentValue));
         }
     } else if (specDef.IsValidField(context.genericMetadataKey)) {
         // Prevent the user from overwriting fields that aren't metadata
@@ -625,17 +307,14 @@
         errorMessage = "Duplicate prim '" + primIdentifierString + "'";
         return false;
     }
-    else
-    {
-        TF_DEBUG(SDF_TEXT_FILE_FORMAT_CONTEXT).Msg(
-            "Creating prim spec: " + primIdentifierString + "\n");
-        context.data->CreateSpec(context.path, SdfSpecTypePrim);
-        context.nameChildrenStack.back().push_back(primIdentifier);
-    }
+    TF_DEBUG(SDF_TEXT_FILE_FORMAT_CONTEXT).Msg(
+        "Creating prim spec: " + primIdentifierString + "\n");
+    context.data->CreateSpec(context.path, SdfSpecTypePrim);
+    context.nameChildrenStack.back().push_back(primIdentifier);
 
     // set the context for this prim's name children and properties
-    context.nameChildrenStack.push_back(std::vector<TfToken>());
-    context.propertiesStack.push_back(std::vector<TfToken>());
+    context.nameChildrenStack.emplace_back();
+    context.propertiesStack.emplace_back();
     
     // set the specifier, typeName, and clear the isParsingPrimName context
     context.data->Set(context.path,
@@ -792,7 +471,7 @@
 std::pair<bool, Sdf_ParserHelpers::Value>
 _GetNumericValueFromString(const std::string_view in)
 {
-    bool no_overflow = true;
+    bool didOverflow = false;
     Sdf_ParserHelpers::Value value;
     constexpr std::string_view negativeZero = "-0";
     constexpr std::string_view negativeInfinity = "-inf";
@@ -842,12 +521,12 @@
 
         if (outOfRange)
         {
-            no_overflow = false;
+            didOverflow = true;
             value = TfStringToDouble(in.data(), in.length());
         }
     }
 
-    return {no_overflow, value};
+    return {didOverflow, value};
 }
 
 void
@@ -859,12 +538,18 @@
     // we don't return the error message here because some of these can be
     // unsuccessful
     std::string errorMessage;
-    _SetItemsIfListOpWithError<SdfIntListOp>(fieldType, context, errorMessage)    ||
-    _SetItemsIfListOpWithError<SdfInt64ListOp>(fieldType, context, errorMessage)  ||
-    _SetItemsIfListOpWithError<SdfUIntListOp>(fieldType, context, errorMessage)   ||
-    _SetItemsIfListOpWithError<SdfUInt64ListOp>(fieldType, context, errorMessage) ||
-    _SetItemsIfListOpWithError<SdfStringListOp>(fieldType, context, errorMessage) ||
-    _SetItemsIfListOpWithError<SdfTokenListOp>(fieldType, context, errorMessage);
+    _SetItemsIfListOpWithError<SdfIntListOp>(fieldType, context, 
+                                             errorMessage) ||
+    _SetItemsIfListOpWithError<SdfInt64ListOp>(fieldType, context, 
+                                               errorMessage) ||
+    _SetItemsIfListOpWithError<SdfUIntListOp>(fieldType, context, 
+                                              errorMessage) ||
+    _SetItemsIfListOpWithError<SdfUInt64ListOp>(fieldType, context, 
+                                                errorMessage) ||
+    _SetItemsIfListOpWithError<SdfStringListOp>(fieldType, context, 
+                                                errorMessage) ||
+    _SetItemsIfListOpWithError<SdfTokenListOp>(fieldType, context, 
+                                               errorMessage);
 }
 
 bool
@@ -966,6 +651,38 @@
         {
             return "TimeSamples";
         }
+        case Sdf_TextParserCurrentParsingContext::SplineValues:
+        {
+            return "SplineValues";
+        }
+        case Sdf_TextParserCurrentParsingContext::SplineKnotItem:
+        {
+            return "SplineKnotItem";
+        }
+        case Sdf_TextParserCurrentParsingContext::SplinePostExtrapItem:
+        {
+            return "SplinePostExtrapItem";
+        }
+        case Sdf_TextParserCurrentParsingContext::SplinePreExtrapItem:
+        {
+            return "SplinePreExtrapItem";
+        }
+        case Sdf_TextParserCurrentParsingContext::SplineExtrapSloped:
+        {
+            return "SplineExtrapSloped";
+        }
+        case Sdf_TextParserCurrentParsingContext::SplineKeywordLoop:
+        {
+            return "SplineKeywordLoop";
+        }
+        case Sdf_TextParserCurrentParsingContext::SplineKnotParam:
+        {
+            return "SplineKnotParam";
+        }
+        case Sdf_TextParserCurrentParsingContext::SplineTangent:
+        {
+            return "SplineTangent";
+        }
         case Sdf_TextParserCurrentParsingContext::ReorderRootPrims:
         {
             return "ReorderRootPrims";
@@ -1068,30 +785,27 @@
     {  
         return "explicit";
     }
-    else if (listOpType == SdfListOpTypeAdded)
+    if (listOpType == SdfListOpTypeAdded)
     {
         return "add";
     }
-    else if (listOpType == SdfListOpTypeDeleted)
+    if (listOpType == SdfListOpTypeDeleted)
     {
         return "delete";
     }
-    else if (listOpType == SdfListOpTypeAppended)
+    if (listOpType == SdfListOpTypeAppended)
     {
         return "append";
     }
-    else if (listOpType == SdfListOpTypePrepended)
+    if (listOpType == SdfListOpTypePrepended)
     {
         return "prepend";
     }
-    else if (listOpType == SdfListOpTypeOrdered)
+    if (listOpType == SdfListOpTypeOrdered)
     {
         return "reorder";
     }
-    else
-    {
-        return "unknown";
-    }
+    return "unknown";
 }
 
 SdfSpecType
@@ -1102,30 +816,25 @@
     {
         return SdfSpecTypeAttribute;
     }
-    else if (parsingContext ==
+    if (parsingContext ==
         Sdf_TextParserCurrentParsingContext::RelationshipSpec)
     {
         return SdfSpecTypeRelationship;
     }
-    else if (parsingContext ==
-        Sdf_TextParserCurrentParsingContext::PrimSpec)
+    if (parsingContext == Sdf_TextParserCurrentParsingContext::PrimSpec)
     {
         return SdfSpecTypePrim;
     }
-    else if(parsingContext ==
-        Sdf_TextParserCurrentParsingContext::LayerSpec)
+    if(parsingContext == Sdf_TextParserCurrentParsingContext::LayerSpec)
     {
         return SdfSpecTypePseudoRoot;
     }
-    else if (parsingContext ==
-        Sdf_TextParserCurrentParsingContext::VariantStatementList)
+    if (parsingContext == 
+            Sdf_TextParserCurrentParsingContext::VariantStatementList)
     {
         return SdfSpecTypePrim;
     }
-    else
-    {
-        return SdfSpecTypeUnknown;
-    }
+    return SdfSpecTypeUnknown;
 }
 
 void
@@ -1141,7 +850,7 @@
     }
 
     TF_DEBUG(SDF_TEXT_FILE_FORMAT_CONTEXT).Msg(
-        "Current path: " + context.path.GetAsString() + "\n");
+        "Current path: " + context.path.GetAsString() + "\n\n");
 
     context.parsingContext.push_back(newParsingContext);
 }
@@ -1150,14 +859,16 @@
 _PopContext(Sdf_TextParserContext& context)
 {
     TF_DEBUG(SDF_TEXT_FILE_FORMAT_CONTEXT).Msg(
-        "Popping context: " + _ContextToString(context.parsingContext.back()) + "\n");
+        "Popping context: " + 
+            _ContextToString(context.parsingContext.back()) + "\n");
     
     context.parsingContext.pop_back();
     
     if (!context.parsingContext.empty())
     {
         TF_DEBUG(SDF_TEXT_FILE_FORMAT_CONTEXT).Msg(
-            "Return to: " + _ContextToString(context.parsingContext.back()) + "\n");
+            "Return to: " + 
+                _ContextToString(context.parsingContext.back()) + "\n");
     }
 }
 
