--- conflicted
+++ resolved
@@ -1598,8 +1598,8 @@
             _ResyncUsdPrim(usdPrimPath, cache, proxy, true);
             resyncNeeded = true;
 
-<<<<<<< HEAD
-        } else if (usdPrim && usdPrim.IsA<UsdShadeShader>()) {
+        } else if (usdPrim && (usdPrim.IsA<UsdShadeShader>() || 
+                               usdPrim.IsA<UsdShadeNodeGraph>())) {
             // Shader edits get forwarded to parent material. Note if the
             // material is native instanced, we need to stop the traversal
             // at the prototype, since the corresponding instance prim will be
@@ -1607,12 +1607,6 @@
             while (usdPrim &&
                    !usdPrim.IsA<UsdShadeMaterial>() &&
                    !usdPrim.IsPrototype()) {
-=======
-        } else if (usdPrim && (usdPrim.IsA<UsdShadeShader>() ||
-                               usdPrim.IsA<UsdShadeNodeGraph>())) {
-            // Shader edits get forwarded to parent material.
-            while (usdPrim && !usdPrim.IsA<UsdShadeMaterial>()) {
->>>>>>> c0c7f7a0
                 usdPrim = usdPrim.GetParent();
             }
             if (usdPrim) {
