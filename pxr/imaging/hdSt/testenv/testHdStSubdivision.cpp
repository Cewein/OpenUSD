--- conflicted
+++ resolved
@@ -40,22 +40,25 @@
     ((rightHanded, "rightHanded"))
 );
 
+template <typename T>
+struct _EmptyArray
+{
+};
+
 template <typename T, size_t N>
 static VtArray<T>
-_BuildArray(T (&values)[N])
+_BuildArray(T const (&values)[N])
 {
     VtArray<T> result(N);
-    std::copy(values, values+N, result.begin());
+    std::copy(values, values + N, result.begin());
     return result;
 }
 
-template <typename T, size_t N>
+template <typename T>
 static VtArray<T>
-_BuildArray(const std::array<T, N>& values)
-{
-    VtArray<T> result(N);
-    std::copy(values.begin(), values.end(), result.begin());
-    return result;
+_BuildArray(_EmptyArray<T> values)
+{
+    return VtArray<T>();
 }
 
 template <typename Vec3Type>
@@ -175,25 +178,8 @@
     return true;
 }
 
-<<<<<<< HEAD
 #define DUMP_REFINED_POINTS(registry, name, scheme, orientation, numVerts, verts, points, holes, subdivTags) \
     _DumpRefinedPoints(registry, name, scheme, orientation,                        \
-               _BuildArray(numVerts, sizeof(numVerts)/sizeof(numVerts[0])), \
-               _BuildArray(verts, sizeof(verts)/sizeof(verts[0])), \
-               _BuildArray(points, sizeof(points)/sizeof(points[0])), \
-               _BuildArray(holes, sizeof(holes)/sizeof(holes[0])), \
-               subdivTags, \
-               /*level=*/1, false)
-
-#define DUMP_GPU_REFINED_POINTS(registry, name, scheme, orientation, numVerts, verts, points, holes, subdivTags) \
-    _DumpRefinedPoints(registry, name, scheme, orientation,                        \
-               _BuildArray(numVerts, sizeof(numVerts)/sizeof(numVerts[0])), \
-               _BuildArray(verts, sizeof(verts)/sizeof(verts[0])), \
-               _BuildArray(points, sizeof(points)/sizeof(points[0])), \
-               _BuildArray(holes, sizeof(holes)/sizeof(holes[0])), \
-=======
-#define DUMP_REFINED_POINTS(name, scheme, orientation, numVerts, verts, points, holes, subdivTags) \
-    _DumpRefinedPoints(name, scheme, orientation,                        \
                _BuildArray(numVerts), \
                _BuildArray(verts), \
                _BuildArray(points), \
@@ -201,13 +187,12 @@
                subdivTags, \
                /*level=*/1, false)
 
-#define DUMP_GPU_REFINED_POINTS(name, scheme, orientation, numVerts, verts, points, holes, subdivTags) \
-    _DumpRefinedPoints(name, scheme, orientation,                        \
+#define DUMP_GPU_REFINED_POINTS(registry, name, scheme, orientation, numVerts, verts, points, holes, subdivTags) \
+    _DumpRefinedPoints(registry, name, scheme, orientation,                        \
                _BuildArray(numVerts), \
                _BuildArray(verts), \
                _BuildArray(points), \
                _BuildArray(holes), \
->>>>>>> 69550992
                subdivTags, \
                /*level=*/1, true)
 
@@ -242,7 +227,7 @@
             GfVec3f(-1.0, 0.0, 0.0 ),
             GfVec3f( 1.0, 0.0, 0.0 ),
         };
-        std::array<int, 0> holes = {};
+        const _EmptyArray<int> holes;
 
         if (!DUMP_REFINED_POINTS(
             registry, "triangle", scheme, _tokens->rightHanded,
@@ -290,7 +275,7 @@
             GfVec3f(-1.0, 0.0, 0.0 ),
             GfVec3f( 1.0, 0.0, 0.0 ),
         };
-        std::array<int, 0> holes = {};
+        const _EmptyArray<int> holes;
 
         if (!DUMP_REFINED_POINTS(
             registry, "triangle", scheme, _tokens->leftHanded,
@@ -339,7 +324,7 @@
             GfVec3f(-1.0f,-1.0f, 0.0f ),
             GfVec3f( 1.0f,-1.0f, 0.0f ),
         };
-        std::array<int, 0> holes = {};
+        const _EmptyArray<int> holes;
 
         if (!DUMP_REFINED_POINTS(
             registry, "quad", scheme, _tokens->rightHanded,
@@ -391,7 +376,7 @@
             GfVec3f( 3.0f, 0.5f, 0.0f),
             GfVec3f( 3.0f, 1.0f, 0.0f),
         };
-        std::array<int, 0> holes = {};
+        const _EmptyArray<int> holes;
 
         if (!DUMP_REFINED_POINTS(
             registry, "polygons", scheme, _tokens->rightHanded,
@@ -451,7 +436,7 @@
             GfVec3f(-1.0, 0.0, 0.0 ),
             GfVec3f( 1.0, 0.0, 0.0 ),
         };
-        std::array<int, 0> holes = {};
+        const _EmptyArray<int> holes;
 
         if (!DUMP_REFINED_POINTS(
             registry, "triangle", PxOsdOpenSubdivTokens->loop,
@@ -638,7 +623,7 @@
     subdivTags.SetCreaseWeights(_BuildArray(creaseSharpnesses));
 
     subdivTags.SetCornerIndices(_BuildArray(cornerIndices));
-    subdivTags.SetCornerWeights(_BuildArray(cornerSharpnesses));
+    subdivTags.SetCornerWeights( _BuildArray(cornerSharpnesses));
 
     subdivTags.SetVertexInterpolationRule(PxOsdOpenSubdivTokens->edgeOnly);
     subdivTags.SetFaceVaryingInterpolationRule(PxOsdOpenSubdivTokens->edgeOnly);
@@ -703,7 +688,7 @@
     int creaseLengths[] = { 2, 4 };
     int creaseIndices[] = { 2, 3, 1, 2, 5, 6 };
     float creaseSharpnesses[] = { 4.0f, 5.0f };
-    std::array<int, 0> holes = {};
+    const _EmptyArray<int> holes;
 
     PxOsdSubdivTags subdivTags;
 
@@ -760,7 +745,7 @@
     int creaseLengths[] = { 2, 4 };
     int creaseIndices[] = { 2, 3, 1, 2, 6, 7 };
     float creaseSharpnesses[] = { 4.0f, 5.0f };
-    std::array<int, 0> holes = {};
+    const _EmptyArray<int> holes;
 
     PxOsdSubdivTags subdivTags;
 
@@ -792,10 +777,10 @@
 {
     std::cout << "\nEmpty Topology Test\n";
 
-    std::array<int, 0> numVerts = {};
-    std::array<int, 0> verts = {};
-    std::array<GfVec3f, 0> points = {};
-    std::array<int, 0> holes = {};
+    const _EmptyArray<int> numVerts;
+    const _EmptyArray<int> verts;
+    const _EmptyArray<GfVec3f> points;
+    const _EmptyArray<int> holes;
 
     if (!DUMP_REFINED_POINTS(registry, "subdivTag",
                              PxOsdOpenSubdivTokens->catmullClark,
@@ -845,7 +830,7 @@
         GfVec3f(   0, -0.5,    1),
         GfVec3f(   1, -0.5,    0)
     };
-    std::array<int, 0> holes = {};
+    const _EmptyArray<int> holes;
 
     PxOsdSubdivTags subdivTags;
     if (!DUMP_REFINED_POINTS(registry, "subdivTag",
@@ -902,4 +887,4 @@
         std::cout << "FAILED" << std::endl;
         return EXIT_FAILURE;
     }
-}+}
