//
// Copyright 2020 Pixar
//
// Licensed under the terms set forth in the LICENSE.txt file available at
// https://openusd.org/license.
//
#include "pxr/imaging/hgiVulkan/capabilities.h"
#include "pxr/imaging/hgiVulkan/commandQueue.h"
#include "pxr/imaging/hgiVulkan/device.h"
#include "pxr/imaging/hgiVulkan/diagnostic.h"
#include "pxr/imaging/hgiVulkan/hgi.h"
#include "pxr/imaging/hgiVulkan/instance.h"
#include "pxr/imaging/hgiVulkan/pipelineCache.h"

#include "pxr/base/tf/diagnostic.h"


PXR_NAMESPACE_OPEN_SCOPE


static uint32_t
_GetGraphicsQueueFamilyIndex(VkPhysicalDevice physicalDevice)
{
    uint32_t queueCount = 0;
    vkGetPhysicalDeviceQueueFamilyProperties(physicalDevice, &queueCount, 0);

    std::vector<VkQueueFamilyProperties> queues(queueCount);
    vkGetPhysicalDeviceQueueFamilyProperties(
        physicalDevice,
        &queueCount,
        queues.data());

    for (uint32_t i = 0; i < queueCount; i++) {
        if (queues[i].queueFlags & VK_QUEUE_GRAPHICS_BIT) {
            return i;
        }
    }

    return VK_QUEUE_FAMILY_IGNORED;
}

static bool
_SupportsPresentation(
    HgiVulkanInstance* instance,
    VkPhysicalDevice physicalDevice,
    uint32_t familyIndex)
{
    // XXX With volk, these functions weren't loaded correctly for me (would 
    // crash when called). Loading them like this seems to work. Unsure why.
    #if defined(VK_USE_PLATFORM_WIN32_KHR)
        VkInstance vkInstance = instance->GetVulkanInstance();
        PFN_vkGetPhysicalDeviceWin32PresentationSupportKHR
            vkGetPhysicalDeviceWin32PresentationSupportKHR = 
                (PFN_vkGetPhysicalDeviceWin32PresentationSupportKHR)
                vkGetInstanceProcAddr(
                    vkInstance,
                    "vkGetPhysicalDeviceWin32PresentationSupportKHR");
        return vkGetPhysicalDeviceWin32PresentationSupportKHR(
                    physicalDevice, familyIndex);
    #elif defined(VK_USE_PLATFORM_XLIB_KHR)
        Display* dsp = XOpenDisplay(nullptr);
        VisualID visualID = XVisualIDFromVisual(
            DefaultVisual(dsp, DefaultScreen(dsp)));
        
        VkInstance vkInstance = instance->GetVulkanInstance();
        PFN_vkGetPhysicalDeviceXlibPresentationSupportKHR
            vkGetPhysicalDeviceXlibPresentationSupportKHR = 
                (PFN_vkGetPhysicalDeviceXlibPresentationSupportKHR)
                vkGetInstanceProcAddr(
                    vkInstance,
                    "vkGetPhysicalDeviceXlibPresentationSupportKHR");
        return vkGetPhysicalDeviceXlibPresentationSupportKHR &&
               vkGetPhysicalDeviceXlibPresentationSupportKHR(
                    physicalDevice, familyIndex, dsp, visualID);
    #elif defined(VK_USE_PLATFORM_METAL_EXT)
        // Presentation currently always supported on Metal / MoltenVk
        return true;
    #else
        #error Unsupported Platform
        return true;
    #endif
}

HgiVulkanDevice::HgiVulkanDevice(HgiVulkanInstance* instance)
    : _vkPhysicalDevice(nullptr)
    , _vkDevice(nullptr)
    , _vmaAllocator(nullptr)
    , _commandQueue(nullptr)
    , _capabilities(nullptr)
{
    //
    // Determine physical device
    //

    const uint32_t maxDevices = 64;
    VkPhysicalDevice physicalDevices[maxDevices];
    uint32_t physicalDeviceCount = maxDevices;
    HGIVULKAN_VERIFY_VK_RESULT(
        vkEnumeratePhysicalDevices(
            instance->GetVulkanInstance(),
            &physicalDeviceCount,
            physicalDevices)
    );

    for (uint32_t i = 0; i < physicalDeviceCount; i++) {
        VkPhysicalDeviceProperties props;
        vkGetPhysicalDeviceProperties(physicalDevices[i], &props);

        uint32_t familyIndex =
            _GetGraphicsQueueFamilyIndex(physicalDevices[i]);

        if (familyIndex == VK_QUEUE_FAMILY_IGNORED) continue;

        // Assume we always want a presentation capable device for now.
        if (!_SupportsPresentation(instance, physicalDevices[i], familyIndex)) {
            continue;
        }

        if (props.apiVersion < VK_API_VERSION_1_0) continue;

        // Try to find a discrete device. Until we find a discrete device,
        // store the first non-discrete device as fallback in case we never
        // find a discrete device at all.
        if (props.deviceType==VK_PHYSICAL_DEVICE_TYPE_DISCRETE_GPU) {
            _vkPhysicalDevice = physicalDevices[i];
            _vkGfxsQueueFamilyIndex = familyIndex;
            break;
        } else if (!_vkPhysicalDevice) {
            _vkPhysicalDevice = physicalDevices[i];
            _vkGfxsQueueFamilyIndex = familyIndex;
        }
    }

    if (!_vkPhysicalDevice) {
        TF_CODING_ERROR("VULKAN_ERROR: Unable to determine physical device");
        return;
    }

    //
    // Query supported extensions for device
    //

    uint32_t extensionCount = 0;
    HGIVULKAN_VERIFY_VK_RESULT(
        vkEnumerateDeviceExtensionProperties(
            _vkPhysicalDevice,
            nullptr,
            &extensionCount,
            nullptr)
    );

    _vkExtensions.resize(extensionCount);

    HGIVULKAN_VERIFY_VK_RESULT(
        vkEnumerateDeviceExtensionProperties(
            _vkPhysicalDevice,
            nullptr,
            &extensionCount,
            _vkExtensions.data())
    );

    //
    // Create Device
    //
    _capabilities = new HgiVulkanCapabilities(this);

    VkDeviceQueueCreateInfo queueInfo =
        {VK_STRUCTURE_TYPE_DEVICE_QUEUE_CREATE_INFO};
    float queuePriorities[] = {1.0f};
    queueInfo.queueFamilyIndex = _vkGfxsQueueFamilyIndex;
    queueInfo.queueCount = 1;
    queueInfo.pQueuePriorities = queuePriorities;

    std::vector<const char*> extensions;

    // Not available if we're surfaceless (minimal Lavapipe build for example).
    if (IsSupportedExtension(VK_KHR_SWAPCHAIN_EXTENSION_NAME)) {
        extensions.push_back(VK_KHR_SWAPCHAIN_EXTENSION_NAME);
    }

    // Allow certain buffers/images to have dedicated memory allocations to
    // improve performance on some GPUs.
    bool dedicatedAllocations = false;
    if (IsSupportedExtension(VK_KHR_GET_MEMORY_REQUIREMENTS_2_EXTENSION_NAME)
        && IsSupportedExtension(VK_KHR_DEDICATED_ALLOCATION_EXTENSION_NAME))
    {
        dedicatedAllocations = true;
        extensions.push_back(VK_KHR_GET_MEMORY_REQUIREMENTS_2_EXTENSION_NAME);
        extensions.push_back(VK_KHR_DEDICATED_ALLOCATION_EXTENSION_NAME);
    }

    // Allow OpenGL interop - Note requires two extensions in HgiVulkanInstance.
    if (IsSupportedExtension(VK_KHR_EXTERNAL_MEMORY_EXTENSION_NAME) &&
        IsSupportedExtension(VK_KHR_EXTERNAL_SEMAPHORE_EXTENSION_NAME))
    {
        extensions.push_back(VK_KHR_EXTERNAL_SEMAPHORE_EXTENSION_NAME);
        extensions.push_back(VK_KHR_EXTERNAL_MEMORY_EXTENSION_NAME);
    }

    // Memory budget query extension
    bool supportsMemExtension = false;
    if (IsSupportedExtension(VK_EXT_MEMORY_BUDGET_EXTENSION_NAME)) {
        supportsMemExtension = true;
        extensions.push_back(VK_EXT_MEMORY_BUDGET_EXTENSION_NAME);
    }

    // Resolve depth during render pass resolve extension
    if (IsSupportedExtension(VK_KHR_DEPTH_STENCIL_RESOLVE_EXTENSION_NAME)) {
        extensions.push_back(VK_KHR_DEPTH_STENCIL_RESOLVE_EXTENSION_NAME);
        extensions.push_back(VK_KHR_CREATE_RENDERPASS_2_EXTENSION_NAME);
        extensions.push_back(VK_KHR_MULTIVIEW_EXTENSION_NAME);
        extensions.push_back(VK_KHR_MAINTENANCE2_EXTENSION_NAME);
    }

    // Allows the same layout in structs between c++ and glsl (share structs).
    // This means instead of 'std430' you can now use 'scalar'.
    if (IsSupportedExtension(VK_EXT_SCALAR_BLOCK_LAYOUT_EXTENSION_NAME)) {
        extensions.push_back(VK_EXT_SCALAR_BLOCK_LAYOUT_EXTENSION_NAME);
    } else {
        TF_WARN("Unsupported VK_EXT_scalar_block_layout."
                "Update gfx driver?");
    }

    // Allow conservative rasterization.
    if (IsSupportedExtension(VK_EXT_CONSERVATIVE_RASTERIZATION_EXTENSION_NAME)) {
        extensions.push_back(VK_EXT_CONSERVATIVE_RASTERIZATION_EXTENSION_NAME);
    }

    // Allow use of built-in shader barycentrics.
    if (IsSupportedExtension(VK_KHR_FRAGMENT_SHADER_BARYCENTRIC_EXTENSION_NAME)) {
        extensions.push_back(VK_KHR_FRAGMENT_SHADER_BARYCENTRIC_EXTENSION_NAME);
    }

    // Allow use of shader draw parameters.
    if (IsSupportedExtension(VK_KHR_SHADER_DRAW_PARAMETERS_EXTENSION_NAME)) {
        extensions.push_back(VK_KHR_SHADER_DRAW_PARAMETERS_EXTENSION_NAME);
    }

    // Allow use of vertex attribute divisors.
    if (IsSupportedExtension(VK_EXT_VERTEX_ATTRIBUTE_DIVISOR_EXTENSION_NAME)) {
        extensions.push_back(VK_EXT_VERTEX_ATTRIBUTE_DIVISOR_EXTENSION_NAME);
    }

    // This extension is needed to allow the viewport to be flipped in Y so that
    // shaders and vertex data can remain the same between opengl and vulkan.
    extensions.push_back(VK_KHR_MAINTENANCE1_EXTENSION_NAME);

    // Enabling certain features may incure a performance hit
    // (e.g. robustBufferAccess), so only enable the features we will use.
    VkPhysicalDeviceVulkan11Features vulkan11Features =
        {VK_STRUCTURE_TYPE_PHYSICAL_DEVICE_VULKAN_1_1_FEATURES};
    vulkan11Features.pNext = _capabilities->vkVulkan11Features.pNext;
    vulkan11Features.shaderDrawParameters =
        _capabilities->vkVulkan11Features.shaderDrawParameters;

    VkPhysicalDeviceFeatures2 features =
        {VK_STRUCTURE_TYPE_PHYSICAL_DEVICE_FEATURES_2};
    features.pNext = &vulkan11Features;

    features.features.multiDrawIndirect =
        _capabilities->vkDeviceFeatures.multiDrawIndirect;
    features.features.samplerAnisotropy =
        _capabilities->vkDeviceFeatures.samplerAnisotropy;
    features.features.shaderSampledImageArrayDynamicIndexing =
        _capabilities->vkDeviceFeatures.shaderSampledImageArrayDynamicIndexing;
    features.features.shaderStorageImageArrayDynamicIndexing =
        _capabilities->vkDeviceFeatures.shaderStorageImageArrayDynamicIndexing;
    features.features.sampleRateShading =
        _capabilities->vkDeviceFeatures.sampleRateShading;
    features.features.shaderClipDistance =
        _capabilities->vkDeviceFeatures.shaderClipDistance;
    features.features.tessellationShader =
        _capabilities->vkDeviceFeatures.tessellationShader;
    features.features.depthClamp =
        _capabilities->vkDeviceFeatures.depthClamp;
    features.features.shaderFloat64 =
        _capabilities->vkDeviceFeatures.shaderFloat64;
    features.features.fillModeNonSolid =
        _capabilities->vkDeviceFeatures.fillModeNonSolid;
    features.features.alphaToOne =
        _capabilities->vkDeviceFeatures.alphaToOne;

    // Needed to write to storage buffers from vertex shader (eg. GPU culling).
    features.features.vertexPipelineStoresAndAtomics =
        _capabilities->vkDeviceFeatures.vertexPipelineStoresAndAtomics;
    // Needed to write to storage buffers from fragment shader (eg. OIT).
    features.features.fragmentStoresAndAtomics =
        _capabilities->vkDeviceFeatures.fragmentStoresAndAtomics;
    // Needed for buffer address feature
    features.features.shaderInt64 =
        _capabilities->vkDeviceFeatures.shaderInt64;
    // Needed for gl_primtiveID
    features.features.geometryShader =
        _capabilities->vkDeviceFeatures.geometryShader;

    VkDeviceCreateInfo createInfo = {VK_STRUCTURE_TYPE_DEVICE_CREATE_INFO};
    createInfo.queueCreateInfoCount = 1;
    createInfo.pQueueCreateInfos = &queueInfo;
    createInfo.ppEnabledExtensionNames = extensions.data();
    createInfo.enabledExtensionCount = (uint32_t) extensions.size();
    createInfo.pNext = &features;

    HGIVULKAN_VERIFY_VK_RESULT(
        vkCreateDevice(
            _vkPhysicalDevice,
            &createInfo,
            HgiVulkanAllocator(),
            &_vkDevice)
    );

    volkLoadDevice(_vkDevice);

    HgiVulkanSetupDeviceDebug(instance, this);

    //
    // Extension function pointers
    //

    vkCreateRenderPass2KHR = (PFN_vkCreateRenderPass2KHR)
    vkGetDeviceProcAddr(_vkDevice, "vkCreateRenderPass2KHR");

    //
    // Memory allocator
    //

    VmaAllocatorCreateInfo allocatorInfo = {};
    allocatorInfo.instance = instance->GetVulkanInstance();
    allocatorInfo.physicalDevice = _vkPhysicalDevice;
    allocatorInfo.device = _vkDevice;
    if (dedicatedAllocations) {
        allocatorInfo.flags |=VMA_ALLOCATOR_CREATE_KHR_DEDICATED_ALLOCATION_BIT;
    }

    if (supportsMemExtension) {
        allocatorInfo.flags |= VMA_ALLOCATOR_CREATE_EXT_MEMORY_BUDGET_BIT;
    }

<<<<<<< HEAD
    // If we ever wish to use functions from Vulkan 1.1+ (i.e. use a later 
    // version of VMA), we'll need to add those functions here.
    VmaVulkanFunctions vmaVulkanFunctions = {};
    vmaVulkanFunctions.vkGetInstanceProcAddr = vkGetInstanceProcAddr;
    vmaVulkanFunctions.vkGetDeviceProcAddr = vkGetDeviceProcAddr;
    vmaVulkanFunctions.vkAllocateMemory = vkAllocateMemory;
    vmaVulkanFunctions.vkBindBufferMemory = vkBindBufferMemory;
    vmaVulkanFunctions.vkBindImageMemory = vkBindImageMemory;
    vmaVulkanFunctions.vkCreateBuffer = vkCreateBuffer;
    vmaVulkanFunctions.vkCreateImage = vkCreateImage;
    vmaVulkanFunctions.vkDestroyBuffer = vkDestroyBuffer;
    vmaVulkanFunctions.vkDestroyImage = vkDestroyImage;
    vmaVulkanFunctions.vkFlushMappedMemoryRanges = vkFlushMappedMemoryRanges;
    vmaVulkanFunctions.vkFreeMemory = vkFreeMemory;
    vmaVulkanFunctions.vkGetBufferMemoryRequirements =
        vkGetBufferMemoryRequirements;
    vmaVulkanFunctions.vkGetImageMemoryRequirements =
        vkGetImageMemoryRequirements;
    vmaVulkanFunctions.vkGetPhysicalDeviceMemoryProperties =
        vkGetPhysicalDeviceMemoryProperties;
    vmaVulkanFunctions.vkGetPhysicalDeviceProperties =
        vkGetPhysicalDeviceProperties;
    vmaVulkanFunctions.vkInvalidateMappedMemoryRanges =
        vkInvalidateMappedMemoryRanges;
    vmaVulkanFunctions.vkMapMemory = vkMapMemory;
    vmaVulkanFunctions.vkUnmapMemory = vkUnmapMemory;
    vmaVulkanFunctions.vkCmdCopyBuffer = vkCmdCopyBuffer;
    allocatorInfo.pVulkanFunctions = &vmaVulkanFunctions;

    TF_VERIFY(
        vmaCreateAllocator(&allocatorInfo, &_vmaAllocator) == VK_SUCCESS
=======
    HGIVULKAN_VERIFY_VK_RESULT(
        vmaCreateAllocator(&allocatorInfo, &_vmaAllocator)
>>>>>>> e45ffe68
    );

    //
    // Command Queue
    //

    _commandQueue = new HgiVulkanCommandQueue(this);

    //
    // Pipeline cache
    //

    _pipelineCache = new HgiVulkanPipelineCache(this);
}

HgiVulkanDevice::~HgiVulkanDevice()
{
    // Make sure device is idle before destroying objects.
    HGIVULKAN_VERIFY_VK_RESULT(
        vkDeviceWaitIdle(_vkDevice)
    );

    delete _pipelineCache;
    delete _commandQueue;
    delete _capabilities;
    vmaDestroyAllocator(_vmaAllocator);
    vkDestroyDevice(_vkDevice, HgiVulkanAllocator());
}

VkDevice
HgiVulkanDevice::GetVulkanDevice() const
{
    return _vkDevice;
}

VmaAllocator
HgiVulkanDevice::GetVulkanMemoryAllocator() const
{
    return _vmaAllocator;
}

HgiVulkanCommandQueue*
HgiVulkanDevice::GetCommandQueue() const
{
    return _commandQueue;
}

HgiVulkanCapabilities const&
HgiVulkanDevice::GetDeviceCapabilities() const
{
    return *_capabilities;
}

uint32_t
HgiVulkanDevice::GetGfxQueueFamilyIndex() const
{
    return _vkGfxsQueueFamilyIndex;
}

VkPhysicalDevice
HgiVulkanDevice::GetVulkanPhysicalDevice() const
{
    return _vkPhysicalDevice;
}

HgiVulkanPipelineCache*
HgiVulkanDevice::GetPipelineCache() const
{
    return _pipelineCache;
}

void
HgiVulkanDevice::WaitForIdle()
{
    HGIVULKAN_VERIFY_VK_RESULT(
        vkDeviceWaitIdle(_vkDevice)
    );
}

bool
HgiVulkanDevice::IsSupportedExtension(const char* extensionName) const
{
    for (VkExtensionProperties const& ext : _vkExtensions) {
        if (!strcmp(extensionName, ext.extensionName)) {
            return true;
        }
    }

    return false;
}


PXR_NAMESPACE_CLOSE_SCOPE<|MERGE_RESOLUTION|>--- conflicted
+++ resolved
@@ -335,7 +335,6 @@
         allocatorInfo.flags |= VMA_ALLOCATOR_CREATE_EXT_MEMORY_BUDGET_BIT;
     }
 
-<<<<<<< HEAD
     // If we ever wish to use functions from Vulkan 1.1+ (i.e. use a later 
     // version of VMA), we'll need to add those functions here.
     VmaVulkanFunctions vmaVulkanFunctions = {};
@@ -365,12 +364,8 @@
     vmaVulkanFunctions.vkCmdCopyBuffer = vkCmdCopyBuffer;
     allocatorInfo.pVulkanFunctions = &vmaVulkanFunctions;
 
-    TF_VERIFY(
-        vmaCreateAllocator(&allocatorInfo, &_vmaAllocator) == VK_SUCCESS
-=======
     HGIVULKAN_VERIFY_VK_RESULT(
         vmaCreateAllocator(&allocatorInfo, &_vmaAllocator)
->>>>>>> e45ffe68
     );
 
     //
