--- conflicted
+++ resolved
@@ -74,7 +74,6 @@
 
 TF_DEFINE_PUBLIC_TOKENS(PxrUsdMayaVariantSetTokens, PXRUSDMAYA_VARIANT_SET_TOKENS);
 
-
 TF_DEFINE_ENV_SETTING(PIXMAYA_USE_USD_REF_ASSEMBLIES, true,
                       "Uses USD scene assemblies for set dressing");
 
@@ -546,7 +545,8 @@
             continue;
         }
 
-        std::string variantSet = attrName.substr(PxrUsdMayaVariantSetTokens->PlugNamePrefix.GetString().size());
+        std::string variantSet = attrName.substr(
+            PxrUsdMayaVariantSetTokens->PlugNamePrefix.GetString().size());
         varSetNames.insert(variantSet);
     }
     return varSetNames;
@@ -589,7 +589,6 @@
         UsdStageRefPtr usdStage;
         SdfPath        primPath;
 
-<<<<<<< HEAD
         if (SdfLayerRefPtr rootLayer = SdfLayer::FindOrOpen(fileString)) {
             SdfLayerRefPtr sessionLayer;
             std::vector<std::pair<std::string, std::string> > varSelsVec;
@@ -597,7 +596,7 @@
             TfToken modelName = UsdUtilsGetModelNameFromRootLayer(rootLayer);
             const std::set<std::string> varSetNamesForCache = _GetVariantSetNamesForStageCache(depNodeFn);
             TF_FOR_ALL(variantSet, varSetNamesForCache) {
-                MString variantSetPlugName(USD_VARIANT_SET_PREFIX.c_str());
+                MString variantSetPlugName(PxrUsdMayaVariantSetTokens->PlugNamePrefix.GetText());
                 variantSetPlugName += variantSet->c_str();
                 MPlug varSetPlg = depNodeFn.findPlug(variantSetPlugName, true);
                 if (!varSetPlg.isNull()) {
@@ -605,32 +604,6 @@
                     if (varSetVal.length() > 0) {
                         varSelsVec.push_back(
                             std::make_pair(*variantSet, varSetVal.asChar()));
-=======
-        // Don't try to create a stage for a non-existent file. Some processes
-        // such as mbuild may author a file path here does not yet exist until a
-        // later operation.
-        bool isValidPath = (TfStringStartsWith(fileString, "//") ||
-                            TfIsFile(fileString, true /*resolveSymlinks*/));
-
-        if (isValidPath) {
-
-            if (SdfLayerRefPtr rootLayer = SdfLayer::FindOrOpen(fileString)) {
-                SdfLayerRefPtr sessionLayer;
-                std::vector<std::pair<std::string, std::string> > varSelsVec;
-                MFnDependencyNode depNodeFn(thisMObject());
-                TfToken modelName = UsdUtilsGetModelNameFromRootLayer(rootLayer);
-                const std::set<std::string> varSetNamesForCache = _GetVariantSetNamesForStageCache(depNodeFn);
-                TF_FOR_ALL(variantSet, varSetNamesForCache) {
-                    MString variantSetPlugName(PxrUsdMayaVariantSetTokens->PlugNamePrefix.GetText());
-                    variantSetPlugName += variantSet->c_str();
-                    MPlug varSetPlg = depNodeFn.findPlug(variantSetPlugName, true);
-                    if (!varSetPlg.isNull()) {
-                        MString varSetVal = varSetPlg.asString();
-                        if (varSetVal.length() > 0) {
-                            varSelsVec.push_back(
-                                std::make_pair(*variantSet, varSetVal.asChar()));
-                        }
->>>>>>> 0feb6e26
                     }
                 }
             }
